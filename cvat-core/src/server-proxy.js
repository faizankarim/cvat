--- conflicted
+++ resolved
@@ -182,7 +182,6 @@
                 return true;
             }
 
-<<<<<<< HEAD
             async function getProjects(filter = '') {
                 const { backendAPI } = config;
 
@@ -236,7 +235,9 @@
                     await Axios.delete(`${backendAPI}/projects/${id}`);
                 } catch (errorData) {
                     throw generateError(errorData, 'Could not delete the project from the server');
-=======
+                }
+            }
+
             async function serverRequest(url, data) {
                 try {
                     return (await Axios({
@@ -245,7 +246,6 @@
                     })).data;
                 } catch (errorData) {
                     throw generateError(errorData, 'Could not have done the request');
->>>>>>> 9f63686b
                 }
             }
 
