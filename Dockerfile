--- conflicted
+++ resolved
@@ -53,18 +53,9 @@
         supervisor \
         tzdata \
         unrar \
-<<<<<<< HEAD
         vim && \
-    pip3 install -U setuptools && \
-=======
-        p7zip-full \
-        vim \
-        git-core \
-        libsm6 \
-        libxext6 && \
     python3 -m pip install -U pip && \
     python3 -m pip install -U setuptools && \
->>>>>>> 458bd232
     ln -fs /usr/share/zoneinfo/${TZ} /etc/localtime && \
     dpkg-reconfigure -f noninteractive tzdata && \
     add-apt-repository --remove ppa:mc3man/gstffmpeg-keep -y && \
