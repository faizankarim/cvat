import 'antd/dist/antd.less';
import '../styles.scss';
import React from 'react';
import { BrowserRouter } from 'react-router-dom';
import {
    Switch,
    Route,
    Redirect,
} from 'react-router';
import {
    Spin,
    Layout,
    notification,
} from 'antd';

<<<<<<< HEAD
import TasksPageContainer from '../containers/tasks-page/tasks-page';
import ProjectListPage from '../pages/project-list';
import NewProjectPage from '../pages/new-project';
import ProjectItemPage from '../pages/project-item';
import CreateTaskPageContainer from '../containers/create-task-page/create-task-page';
import TaskPageContainer from '../containers/task-page/task-page';
import ModelsPageContainer from '../containers/models-page/models-page';
import CreateModelPageContainer from '../containers/create-model-page/create-model-page';
import AnnotationPageContainer from '../containers/annotation-page/annotation-page';
import LoginPageContainer from '../containers/login-page/login-page';
import RegisterPageContainer from '../containers/register-page/register-page';
import HeaderContainer from '../containers/header/header';
=======
import SettingsPageComponent from 'components/settings-page/settings-page';
import TasksPageContainer from 'containers/tasks-page/tasks-page';
import CreateTaskPageContainer from 'containers/create-task-page/create-task-page';
import TaskPageContainer from 'containers/task-page/task-page';
import ModelsPageContainer from 'containers/models-page/models-page';
import CreateModelPageContainer from 'containers/create-model-page/create-model-page';
import AnnotationPageContainer from 'containers/annotation-page/annotation-page';
import LoginPageContainer from 'containers/login-page/login-page';
import RegisterPageContainer from 'containers/register-page/register-page';
import HeaderContainer from 'containers/header/header';
>>>>>>> 604be638

import { NotificationsState } from 'reducers/interfaces';

type CVATAppProps = {
    loadFormats: () => void;
    loadUsers: () => void;
<<<<<<< HEAD
    loadProjects: () => void;
=======
    loadAbout: () => void;
>>>>>>> 604be638
    verifyAuthorized: () => void;
    initPlugins: () => void;
    resetErrors: () => void;
    resetMessages: () => void;
    projectsInitialized: boolean;
    projectsFetching: boolean;
    userInitialized: boolean;
    pluginsInitialized: boolean;
    pluginsFetching: boolean;
    formatsInitialized: boolean;
    formatsFetching: boolean;
    usersInitialized: boolean;
    usersFetching: boolean;
    aboutInitialized: boolean;
    aboutFetching: boolean;
    installedAutoAnnotation: boolean;
    installedTFAnnotation: boolean;
    installedTFSegmentation: boolean;
    notifications: NotificationsState;
    user: any;
};

export default class CVATApplication extends React.PureComponent<CVATAppProps> {
    public componentDidMount(): void {
        const { verifyAuthorized } = this.props;
        verifyAuthorized();
    }

    public componentDidUpdate(): void {
        const {
            loadFormats,
            loadUsers,
<<<<<<< HEAD
            loadProjects,
=======
            loadAbout,
>>>>>>> 604be638
            initPlugins,
            userInitialized,
            formatsInitialized,
            formatsFetching,
            usersInitialized,
            usersFetching,
            aboutInitialized,
            aboutFetching,
            pluginsInitialized,
            pluginsFetching,
            user,
            projectsInitialized,
            projectsFetching,
        } = this.props;

        this.showErrors();
        this.showMessages();

        if (!userInitialized || user == null) {
            // not authorized user
            return;
        }

        if (!formatsInitialized && !formatsFetching) {
            loadFormats();
        }

        if (!usersInitialized && !usersFetching) {
            loadUsers();
        }

        if (!aboutInitialized && !aboutFetching) {
            loadAbout();
        }

        if (!pluginsInitialized && !pluginsFetching) {
            initPlugins();
        }

        if (!projectsInitialized && !projectsFetching) {
            loadProjects();
        }
    }

    private showMessages(): void {
        function showMessage(title: string): void {
            notification.info({
                message: (
                    <div
                        // eslint-disable-next-line
                        dangerouslySetInnerHTML={{
                            __html: title,
                        }}
                    />
                ),
                duration: null,
            });
        }

        const {
            notifications,
            resetMessages,
        } = this.props;

        const { tasks } = notifications.messages;
        const { models } = notifications.messages;
        const shown = !!tasks.loadingDone || !!models.inferenceDone;

        if (tasks.loadingDone) {
            showMessage(tasks.loadingDone);
        }
        if (models.inferenceDone) {
            showMessage(models.inferenceDone);
        }

        if (shown) {
            resetMessages();
        }
    }

    private showErrors(): void {
        function showError(title: string, _error: any): void {
            const error = _error.toString();
            notification.error({
                message: (
                    <div
                        // eslint-disable-next-line
                        dangerouslySetInnerHTML={{
                            __html: title,
                        }}
                    />
                ),
                duration: null,
                description: error.length > 200 ? 'Open the Browser Console to get details' : error,
            });

            console.error(error);
        }

        const {
            notifications,
            resetErrors,
        } = this.props;

        const { auth } = notifications.errors;
        const { tasks } = notifications.errors;
        const { formats } = notifications.errors;
        const { users } = notifications.errors;
        const { about } = notifications.errors;
        const { share } = notifications.errors;
        const { models } = notifications.errors;
        const { annotation } = notifications.errors;

        const shown = !!auth.authorized || !!auth.login || !!auth.logout || !!auth.register
            || !!tasks.fetching || !!tasks.updating || !!tasks.dumping || !!tasks.loading
            || !!tasks.exporting || !!tasks.deleting || !!tasks.creating || !!formats.fetching
            || !!users.fetching || !!about.fetching || !!share.fetching || !!models.creating || !!models.starting
            || !!models.fetching || !!models.deleting || !!models.inferenceStatusFetching
            || !!models.metaFetching || !!annotation.frameFetching || !!annotation.saving
            || !!annotation.jobFetching;

        if (auth.authorized) {
            showError(auth.authorized.message, auth.authorized.reason);
        }
        if (auth.login) {
            showError(auth.login.message, auth.login.reason);
        }
        if (auth.register) {
            showError(auth.register.message, auth.register.reason);
        }
        if (auth.logout) {
            showError(auth.logout.message, auth.logout.reason);
        }
        if (tasks.fetching) {
            showError(tasks.fetching.message, tasks.fetching.reason);
        }
        if (tasks.updating) {
            showError(tasks.updating.message, tasks.updating.reason);
        }
        if (tasks.dumping) {
            showError(tasks.dumping.message, tasks.dumping.reason);
        }
        if (tasks.loading) {
            showError(tasks.loading.message, tasks.loading.reason);
        }
        if (tasks.exporting) {
            showError(tasks.exporting.message, tasks.exporting.reason);
        }
        if (tasks.deleting) {
            showError(tasks.deleting.message, tasks.deleting.reason);
        }
        if (tasks.creating) {
            showError(tasks.creating.message, tasks.creating.reason);
        }
        if (formats.fetching) {
            showError(formats.fetching.message, formats.fetching.reason);
        }
        if (users.fetching) {
            showError(users.fetching.message, users.fetching.reason);
        }
        if (about.fetching) {
            showError(about.fetching.message, about.fetching.reason);
        }
        if (share.fetching) {
            showError(share.fetching.message, share.fetching.reason);
        }
        if (models.creating) {
            showError(models.creating.message, models.creating.reason);
        }
        if (models.starting) {
            showError(models.starting.message, models.starting.reason);
        }
        if (models.fetching) {
            showError(models.fetching.message, models.fetching.reason);
        }
        if (models.deleting) {
            showError(models.deleting.message, models.deleting.reason);
        }
        if (models.metaFetching) {
            showError(models.metaFetching.message, models.metaFetching.reason);
        }
        if (models.inferenceStatusFetching) {
            showError(
                models.inferenceStatusFetching.message,
                models.inferenceStatusFetching.reason,
            );
        }
        if (annotation.jobFetching) {
            showError(annotation.jobFetching.message, annotation.jobFetching.reason);
        }
        if (annotation.frameFetching) {
            showError(annotation.frameFetching.message, annotation.frameFetching.reason);
        }
        if (annotation.saving) {
            showError(annotation.saving.message, annotation.saving.reason);
        }

        if (shown) {
            resetErrors();
        }
    }

    // Where you go depends on your URL
    public render(): JSX.Element {
        const {
            userInitialized,
            usersInitialized,
            aboutInitialized,
            pluginsInitialized,
            formatsInitialized,
            installedAutoAnnotation,
            installedTFSegmentation,
            installedTFAnnotation,
            projectsInitialized,
            user,
        } = this.props;

        const readyForRender = (userInitialized && user == null)
            || (userInitialized && formatsInitialized
<<<<<<< HEAD
            && pluginsInitialized && usersInitialized
            && projectsInitialized);
=======
            && pluginsInitialized && usersInitialized && aboutInitialized);
>>>>>>> 604be638

        const withModels = installedAutoAnnotation
            || installedTFAnnotation || installedTFSegmentation;

        if (readyForRender) {
            if (user) {
                return (
                    <BrowserRouter>
                        <Layout>
                            <HeaderContainer> </HeaderContainer>
                            <Layout.Content>
                                <Switch>
<<<<<<< HEAD
                                    <Route exact path='/projects' component={ProjectListPage} />
                                    <Route path='/projects/create' component={NewProjectPage} />
                                    <Route path='/projects/:id' component={ProjectItemPage} />

=======
                                    <Route exact path='/settings' component={SettingsPageComponent} />
>>>>>>> 604be638
                                    <Route exact path='/tasks' component={TasksPageContainer} />
                                    <Route exact path='/tasks/create' component={CreateTaskPageContainer} />
                                    <Route exact path='/tasks/:id' component={TaskPageContainer} />
                                    <Route exact path='/tasks/:tid/jobs/:jid' component={AnnotationPageContainer} />
                                    { withModels
                                        && <Route exact path='/models' component={ModelsPageContainer} /> }
                                    { installedAutoAnnotation
                                        && <Route exact path='/models/create' component={CreateModelPageContainer} /> }
                                    <Redirect push to='/tasks' />
                                </Switch>
                                {/* eslint-disable-next-line */}
                                <a id='downloadAnchor' style={{ display: 'none' }} download/>
                            </Layout.Content>
                        </Layout>
                    </BrowserRouter>
                );
            }

            return (
                <BrowserRouter>
                    <Switch>
                        <Route exact path='/auth/register' component={RegisterPageContainer} />
                        <Route exact path='/auth/login' component={LoginPageContainer} />
                        <Redirect to='/auth/login' />
                    </Switch>
                </BrowserRouter>
            );
        }

        return (
            <Spin size='large' className='cvat-spinner' />
        );
    }
}<|MERGE_RESOLUTION|>--- conflicted
+++ resolved
@@ -13,20 +13,6 @@
     notification,
 } from 'antd';
 
-<<<<<<< HEAD
-import TasksPageContainer from '../containers/tasks-page/tasks-page';
-import ProjectListPage from '../pages/project-list';
-import NewProjectPage from '../pages/new-project';
-import ProjectItemPage from '../pages/project-item';
-import CreateTaskPageContainer from '../containers/create-task-page/create-task-page';
-import TaskPageContainer from '../containers/task-page/task-page';
-import ModelsPageContainer from '../containers/models-page/models-page';
-import CreateModelPageContainer from '../containers/create-model-page/create-model-page';
-import AnnotationPageContainer from '../containers/annotation-page/annotation-page';
-import LoginPageContainer from '../containers/login-page/login-page';
-import RegisterPageContainer from '../containers/register-page/register-page';
-import HeaderContainer from '../containers/header/header';
-=======
 import SettingsPageComponent from 'components/settings-page/settings-page';
 import TasksPageContainer from 'containers/tasks-page/tasks-page';
 import CreateTaskPageContainer from 'containers/create-task-page/create-task-page';
@@ -37,18 +23,16 @@
 import LoginPageContainer from 'containers/login-page/login-page';
 import RegisterPageContainer from 'containers/register-page/register-page';
 import HeaderContainer from 'containers/header/header';
->>>>>>> 604be638
-
+import ProjectListPage from '../pages/project-list';
+import NewProjectPage from '../pages/new-project';
+import ProjectItemPage from '../pages/project-item';
 import { NotificationsState } from 'reducers/interfaces';
 
 type CVATAppProps = {
     loadFormats: () => void;
     loadUsers: () => void;
-<<<<<<< HEAD
     loadProjects: () => void;
-=======
     loadAbout: () => void;
->>>>>>> 604be638
     verifyAuthorized: () => void;
     initPlugins: () => void;
     resetErrors: () => void;
@@ -81,11 +65,8 @@
         const {
             loadFormats,
             loadUsers,
-<<<<<<< HEAD
             loadProjects,
-=======
             loadAbout,
->>>>>>> 604be638
             initPlugins,
             userInitialized,
             formatsInitialized,
@@ -305,12 +286,8 @@
 
         const readyForRender = (userInitialized && user == null)
             || (userInitialized && formatsInitialized
-<<<<<<< HEAD
             && pluginsInitialized && usersInitialized
-            && projectsInitialized);
-=======
-            && pluginsInitialized && usersInitialized && aboutInitialized);
->>>>>>> 604be638
+            && projectsInitialized && aboutInitialized);
 
         const withModels = installedAutoAnnotation
             || installedTFAnnotation || installedTFSegmentation;
@@ -323,14 +300,10 @@
                             <HeaderContainer> </HeaderContainer>
                             <Layout.Content>
                                 <Switch>
-<<<<<<< HEAD
                                     <Route exact path='/projects' component={ProjectListPage} />
                                     <Route path='/projects/create' component={NewProjectPage} />
                                     <Route path='/projects/:id' component={ProjectItemPage} />
-
-=======
                                     <Route exact path='/settings' component={SettingsPageComponent} />
->>>>>>> 604be638
                                     <Route exact path='/tasks' component={TasksPageContainer} />
                                     <Route exact path='/tasks/create' component={CreateTaskPageContainer} />
                                     <Route exact path='/tasks/:id' component={TaskPageContainer} />
