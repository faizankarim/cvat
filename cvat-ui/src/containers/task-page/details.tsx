import React from 'react';
import { connect } from 'react-redux';

import DetailsComponent from 'components/task-page/details';
import { updateTaskAsync } from 'actions/tasks-actions';
import {
    Task,
    CombinedState,
} from 'reducers/interfaces';

interface OwnProps {
    task: Task;
}

interface StateToProps {
    registeredUsers: any[];
    installedGit: boolean;
    projects: any[];
}

interface DispatchToProps {
    onTaskUpdate: (taskInstance: any) => void;
}

function mapStateToProps(state: CombinedState): StateToProps {
    const { list } = state.plugins;

    return {
        registeredUsers: state.users.users,
<<<<<<< HEAD
        installedGit: plugins.GIT_INTEGRATION,
        projects: state.projects.projects,
=======
        installedGit: list.GIT_INTEGRATION,
>>>>>>> 285df9d4
    };
}


function mapDispatchToProps(dispatch: any): DispatchToProps {
    return {
        onTaskUpdate: (taskInstance: any): void => dispatch(updateTaskAsync(taskInstance)),
    };
}


function TaskPageContainer(props: StateToProps & DispatchToProps & OwnProps): JSX.Element {
    const {
        task,
        installedGit,
        registeredUsers,
        onTaskUpdate,
        projects,
    } = props;

    return (
        <DetailsComponent
            previewImage={task.preview}
            taskInstance={task.instance}
            installedGit={installedGit}
            onTaskUpdate={onTaskUpdate}
            projects={projects}
            registeredUsers={registeredUsers}
        />
    );
}

export default connect(
    mapStateToProps,
    mapDispatchToProps,
)(TaskPageContainer);<|MERGE_RESOLUTION|>--- conflicted
+++ resolved
@@ -27,12 +27,8 @@
 
     return {
         registeredUsers: state.users.users,
-<<<<<<< HEAD
-        installedGit: plugins.GIT_INTEGRATION,
         projects: state.projects.projects,
-=======
         installedGit: list.GIT_INTEGRATION,
->>>>>>> 285df9d4
     };
 }
 
