
# Copyright (C) 2019-2020 Intel Corporation
#
# SPDX-License-Identifier: MIT

from collections import OrderedDict

from django.db import transaction

from cvat.apps.annotation.annotation import Annotation
from cvat.apps.engine.annotation import TaskAnnotation
from cvat.apps.engine.models import ShapeType, AttributeType

import datumaro.components.extractor as datumaro
from datumaro.util.image import Image


class CvatImagesExtractor(datumaro.Extractor):
    def __init__(self, url, frame_provider):
        super().__init__()

<<<<<<< HEAD
        self._frame_provider = frame_provider
=======
        items = []
        for (dirpath, _, filenames) in os.walk(url):
            for name in filenames:
                path = osp.join(dirpath, name)
                if self._is_image(path):
                    item_id = Task.get_image_frame(path)
                    item = datumaro.DatasetItem(id=item_id, image=path)
                    items.append((item.id, item))

        items = sorted(items, key=lambda e: int(e[0]))
        items = OrderedDict(items)
        self._items = items

        self._subsets = None
>>>>>>> 79c30696

    def __iter__(self):
        def rgb_to_bgr(image):
            image = np.asarray(image, dtype=np.float32)
            if len(image.shape) == 3 and image.shape[2] in {3, 4}:
                image[:, :, :3] = image[:, :, 2::-1] # RGB to BGR
            return image

        frames = self._frame_provider.get_frames(self._frame_provider.Quality.ORIGINAL, True)
        for item_id, image in enumerate(frames):
            yield datumaro.DatasetItem(
                id=item_id,
                image=lazy_image(image, loader=rgb_to_bgr),
            )

    def __len__(self):
        return len(self._frame_provider)

    def subsets(self):
        return self._subsets

<<<<<<< HEAD
    def get(self, item_id, subset=None, path=None):
        if path or subset:
            raise KeyError()
        return datumaro.DatasetItem(
            id=item_id,
            image=self._frame_provider[item_id].getvalue()
        )
=======
    def _is_image(self, path):
        for ext in self._SUPPORTED_FORMATS:
            if osp.isfile(path) and path.endswith(ext):
                return True
        return False

>>>>>>> 79c30696

class CvatAnnotationsExtractor(datumaro.Extractor):
    def __init__(self, url, cvat_annotations):
        self._categories = self._load_categories(cvat_annotations)

        dm_annotations = []

        for cvat_frame_anno in cvat_annotations.group_by_frame():
            dm_anno = self._read_cvat_anno(cvat_frame_anno, cvat_annotations)
            dm_image = Image(path=cvat_frame_anno.name, size=(
                cvat_frame_anno.height, cvat_frame_anno.width)
            )
            dm_item = datumaro.DatasetItem(id=cvat_frame_anno.frame,
                annotations=dm_anno, image=dm_image)
            dm_annotations.append((dm_item.id, dm_item))

        dm_annotations = sorted(dm_annotations, key=lambda e: int(e[0]))
        self._items = OrderedDict(dm_annotations)

    def __iter__(self):
        for item in self._items.values():
            yield item

    def __len__(self):
        return len(self._items)

    # pylint: disable=no-self-use
    def subsets(self):
        return []
    # pylint: enable=no-self-use

    def categories(self):
        return self._categories

    @staticmethod
    def _load_categories(cvat_anno):
        categories = {}
        label_categories = datumaro.LabelCategories()

        for _, label in cvat_anno.meta['task']['labels']:
            label_categories.add(label['name'])
            for _, attr in label['attributes']:
                label_categories.attributes.add(attr['name'])

        categories[datumaro.AnnotationType.label] = label_categories

        return categories

    def _read_cvat_anno(self, cvat_frame_anno, cvat_task_anno):
        item_anno = []

        categories = self.categories()
        label_cat = categories[datumaro.AnnotationType.label]
        map_label = lambda name: label_cat.find(name)[0]
        label_attrs = {
            label['name']: label['attributes']
            for _, label in cvat_task_anno.meta['task']['labels']
        }

        def convert_attrs(label, cvat_attrs):
            cvat_attrs = {a.name: a.value for a in cvat_attrs}
            dm_attr = dict()
            for _, a_desc in label_attrs[label]:
                a_name = a_desc['name']
                a_value = cvat_attrs.get(a_name, a_desc['default_value'])
                try:
                    if a_desc['input_type'] == AttributeType.NUMBER:
                        a_value = float(a_value)
                    elif a_desc['input_type'] == AttributeType.CHECKBOX:
                        a_value = (a_value.lower() == 'true')
                    dm_attr[a_name] = a_value
                except Exception as e:
                    raise Exception(
                        "Failed to convert attribute '%s'='%s': %s" %
                        (a_name, a_value, e))
            return dm_attr

        for tag_obj in cvat_frame_anno.tags:
            anno_group = tag_obj.group
            anno_label = map_label(tag_obj.label)
            anno_attr = convert_attrs(tag_obj.label, tag_obj.attributes)

            anno = datumaro.Label(label=anno_label,
                attributes=anno_attr, group=anno_group)
            item_anno.append(anno)

        for shape_obj in cvat_frame_anno.labeled_shapes:
            anno_group = shape_obj.group
            anno_label = map_label(shape_obj.label)
            anno_attr = convert_attrs(shape_obj.label, shape_obj.attributes)

            anno_points = shape_obj.points
            if shape_obj.type == ShapeType.POINTS:
                anno = datumaro.Points(anno_points,
                    label=anno_label, attributes=anno_attr, group=anno_group)
            elif shape_obj.type == ShapeType.POLYLINE:
                anno = datumaro.PolyLine(anno_points,
                    label=anno_label, attributes=anno_attr, group=anno_group)
            elif shape_obj.type == ShapeType.POLYGON:
                anno = datumaro.Polygon(anno_points,
                    label=anno_label, attributes=anno_attr, group=anno_group)
            elif shape_obj.type == ShapeType.RECTANGLE:
                x0, y0, x1, y1 = anno_points
                anno = datumaro.Bbox(x0, y0, x1 - x0, y1 - y0,
                    label=anno_label, attributes=anno_attr, group=anno_group)
            else:
                raise Exception("Unknown shape type '%s'" % shape_obj.type)

            item_anno.append(anno)

        return item_anno


class CvatTaskExtractor(CvatAnnotationsExtractor):
    def __init__(self, url, db_task, user):
        cvat_annotations = TaskAnnotation(db_task.id, user)
        with transaction.atomic():
            cvat_annotations.init_from_db()
        cvat_annotations = Annotation(cvat_annotations.ir_data, db_task)
        super().__init__(url, cvat_annotations)


def match_frame(item, cvat_task_anno):
    frame_number = None
    if frame_number is None:
        try:
            frame_number = cvat_task_anno.match_frame(item.id)
        except Exception:
            pass
    if frame_number is None and item.has_image:
        try:
            frame_number = cvat_task_anno.match_frame(item.image.filename)
        except Exception:
            pass
    if frame_number is None:
        try:
            frame_number = int(item.id)
        except Exception:
            pass
    if not frame_number in cvat_task_anno.frame_info:
        raise Exception("Could not match item id: '%s' with any task frame" %
            item.id)
    return frame_number

def import_dm_annotations(dm_dataset, cvat_task_anno):
    shapes = {
        datumaro.AnnotationType.bbox: ShapeType.RECTANGLE,
        datumaro.AnnotationType.polygon: ShapeType.POLYGON,
        datumaro.AnnotationType.polyline: ShapeType.POLYLINE,
        datumaro.AnnotationType.points: ShapeType.POINTS,
    }

    label_cat = dm_dataset.categories()[datumaro.AnnotationType.label]

    for item in dm_dataset:
        frame_number = match_frame(item, cvat_task_anno)

        # do not store one-item groups
        group_map = { 0: 0 }
        group_size = { 0: 0 }
        for ann in item.annotations:
            if ann.type in shapes:
                group = group_map.get(ann.group)
                if group is None:
                    group = len(group_map)
                    group_map[ann.group] = group
                    group_size[ann.group] = 1
                else:
                    group_size[ann.group] += 1
        group_map = {g: s for g, s in group_size.items()
            if 1 < s and group_map[g]}
        group_map = {g: i for i, g in enumerate([0] + sorted(group_map))}

        for ann in item.annotations:
            if ann.type in shapes:
                cvat_task_anno.add_shape(cvat_task_anno.LabeledShape(
                    type=shapes[ann.type],
                    frame=frame_number,
                    label=label_cat.items[ann.label].name,
                    points=ann.points,
                    occluded=False,
                    group=group_map.get(ann.group, 0),
                    attributes=[],
                ))<|MERGE_RESOLUTION|>--- conflicted
+++ resolved
@@ -5,6 +5,7 @@
 
 from collections import OrderedDict
 
+import numpy as np
 from django.db import transaction
 
 from cvat.apps.annotation.annotation import Annotation
@@ -19,24 +20,8 @@
     def __init__(self, url, frame_provider):
         super().__init__()
 
-<<<<<<< HEAD
         self._frame_provider = frame_provider
-=======
-        items = []
-        for (dirpath, _, filenames) in os.walk(url):
-            for name in filenames:
-                path = osp.join(dirpath, name)
-                if self._is_image(path):
-                    item_id = Task.get_image_frame(path)
-                    item = datumaro.DatasetItem(id=item_id, image=path)
-                    items.append((item.id, item))
-
-        items = sorted(items, key=lambda e: int(e[0]))
-        items = OrderedDict(items)
-        self._items = items
-
         self._subsets = None
->>>>>>> 79c30696
 
     def __iter__(self):
         def rgb_to_bgr(image):
@@ -49,7 +34,7 @@
         for item_id, image in enumerate(frames):
             yield datumaro.DatasetItem(
                 id=item_id,
-                image=lazy_image(image, loader=rgb_to_bgr),
+                image=Image(image, loader=rgb_to_bgr),
             )
 
     def __len__(self):
@@ -58,7 +43,6 @@
     def subsets(self):
         return self._subsets
 
-<<<<<<< HEAD
     def get(self, item_id, subset=None, path=None):
         if path or subset:
             raise KeyError()
@@ -66,14 +50,6 @@
             id=item_id,
             image=self._frame_provider[item_id].getvalue()
         )
-=======
-    def _is_image(self, path):
-        for ext in self._SUPPORTED_FORMATS:
-            if osp.isfile(path) and path.endswith(ext):
-                return True
-        return False
-
->>>>>>> 79c30696
 
 class CvatAnnotationsExtractor(datumaro.Extractor):
     def __init__(self, url, cvat_annotations):
@@ -185,7 +161,6 @@
             item_anno.append(anno)
 
         return item_anno
-
 
 class CvatTaskExtractor(CvatAnnotationsExtractor):
     def __init__(self, url, db_task, user):
