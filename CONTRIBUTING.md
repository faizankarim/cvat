--- conflicted
+++ resolved
@@ -33,7 +33,6 @@
 for development
 
 -   Install CVAT on your local host:
-<<<<<<< HEAD
     ```sh
     git clone https://github.com/opencv/cvat
     cd cvat && mkdir logs keys
@@ -67,44 +66,6 @@
     ```sh
     code .
     ```
-=======
-
-```sh
-git clone https://github.com/opencv/cvat
-cd cvat && mkdir logs keys
-python3 -m venv .env
-. .env/bin/activate
-pip install -U pip wheel
-pip install -r cvat/requirements/development.txt
-pip install -r datumaro/requirements.txt
-python manage.py migrate
-python manage.py collectstatic
-```
-
-- Create a super user for CVAT:
-
-```sh
-$ python manage.py createsuperuser
-Username (leave blank to use 'django'): ***
-Email address: ***
-Password: ***
-Password (again): ***
-```
-
-- Install UI packages and start UI debug server:
-```sh
-cd cvat-core && npm install
-cd ../cvat-canvas && npm install
-cd ../cvat-ui && npm install
-npm start
-```
-
-- Run Visual Studio Code from the virtual environment
-
-```sh
- code .
-```
->>>>>>> a5c3da12
 
 -   Inside Visual Studio Code install [Debugger for Chrome](https://marketplace.visualstudio.com/items?itemName=msjsdiag.debugger-for-chrome) and [Python](https://marketplace.visualstudio.com/items?itemName=ms-python.python) extensions
 
