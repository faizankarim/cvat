--- conflicted
+++ resolved
@@ -12,16 +12,14 @@
 
 Next steps should work on clear Ubuntu 18.04.
 
-<<<<<<< HEAD
 -   Install necessary dependencies:
     ```sh
-    $ sudo apt update && apt-get --no-install-recommends install -y nodejs npm curl redis-server \
-        python3-dev python3-pip python3-venv libldap2-dev libsasl2-dev
+    $ sudo apt-get update && sudo apt-get --no-install-recommends install -y ffmpeg build-essential nodejs npm curl redis-server python3-dev python3-pip python3-venv libldap2-dev libsasl2-dev
     ```
     Also please make sure that you have installed ffmpeg with all necessary libav* libraries and pkg-config package.
     ```sh
     # General dependencies
-    sudo apt-get install -y python-dev pkg-config
+    sudo apt-get install -y pkg-config
 
     # Library components
     sudo apt-get install -y \
@@ -30,25 +28,17 @@
     ```
     See [PyAV Dependencies installation guide](http://docs.mikeboers.com/pyav/develop/overview/installation.html#dependencies)
     for details.
-=======
-- Install necessary dependencies:
-
-```sh
-$ sudo apt-get update && sudo apt-get --no-install-recommends install -y ffmpeg build-essential nodejs npm curl redis-server python3-dev python3-pip python3-venv libldap2-dev libsasl2-dev
-```
->>>>>>> 55677e03
 
 -   Install [Visual Studio Code](https://code.visualstudio.com/docs/setup/linux#_debian-and-ubuntu-based-distributions)
 for development
 
 -   Install CVAT on your local host:
-<<<<<<< HEAD
     ```sh
     git clone https://github.com/opencv/cvat
     cd cvat && mkdir logs keys
     python3 -m venv .env
     . .env/bin/activate
-    pip install -U pip wheel
+    pip install -U pip wheel setuptools
     pip install -r cvat/requirements/development.txt
     pip install -r datumaro/requirements.txt
     python manage.py migrate
@@ -70,51 +60,12 @@
     cd ../cvat-canvas && npm install && \
     cd ../cvat-data && npm install && \
     cd ../cvat-ui && npm install && npm start
-    npm start
     ```
 
 -   Open new terminal (Ctrl + Shift + T), run Visual Studio Code from the virtual environment
     ```sh
     cd .. && source .env/bin/activate && code
     ```
-=======
-
-```sh
-git clone https://github.com/opencv/cvat
-cd cvat && mkdir logs keys
-python3 -m venv .env
-. .env/bin/activate
-pip install -U pip wheel setuptools
-pip install -r cvat/requirements/development.txt
-pip install -r datumaro/requirements.txt
-python manage.py migrate
-python manage.py collectstatic
-```
-
-- Create a super user for CVAT:
-
-```sh
-$ python manage.py createsuperuser
-Username (leave blank to use 'django'): ***
-Email address: ***
-Password: ***
-Password (again): ***
-```
-
-- Install npm packages for UI and start UI debug server (run the following command from CVAT root directory):
-```sh
-npm install && \
-cd cvat-core && npm install && \
-cd ../cvat-canvas && npm install && \
-cd ../cvat-ui && npm install && npm start
-```
-
-- Open new terminal (Ctrl + Shift + T), run Visual Studio Code from the virtual environment
-
-```sh
- cd .. && source .env/bin/activate && code
-```
->>>>>>> 55677e03
 
 -   Install followig vscode extensions:
     - [Debugger for Chrome](https://marketplace.visualstudio.com/items?itemName=msjsdiag.debugger-for-chrome)
